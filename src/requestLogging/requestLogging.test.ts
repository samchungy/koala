--- conflicted
+++ resolved
@@ -341,9 +341,8 @@
         'x-session-id': '8f859d2a-46a7-4b2d-992b-3da4a18b7ab5',
       });
     });
-<<<<<<< HEAD
-
-    it('should not mutate the current context if fields are changed', async () => {
+
+    it('should not mutate the current context if surface level fields are changed', async () => {
       const { createContextMiddleware, mixin } = createContextStorage();
 
       const contextMiddleware = createContextMiddleware();
@@ -375,7 +374,5 @@
         'x-session-id': '8f859d2a-46a7-4b2d-992b-3da4a18b7ab5',
       });
     });
-=======
->>>>>>> 22c2ebdd
   });
 });